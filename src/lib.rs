use lazy_static::lazy_static;
use serde_json::{Value, json};
use serde::{Deserialize, Serialize};
use std::collections::HashMap;
use std::f32::consts::PI;

// Godot imports
use godot::prelude::*;
use godot::classes::Time;
use godot::classes::Area3D;
use godot::classes::IArea3D;
use godot::classes::CollisionShape3D;
use godot::classes::SphereShape3D;
use godot::classes::CsgSphere3D;
use godot::classes::Shape3D;
use godot::classes::StandardMaterial3D;
use godot::classes::base_material_3d::Transparency;
use godot::classes::base_material_3d::Feature;

mod spelltranslator;
mod component_functions;
mod magical_entity;
mod saver;

use saver::*;
use spelltranslator::*;

// When a spell has energy below this level it is discarded as being insignificant
pub const ENERGY_CONSIDERATION_LEVEL: f64 = 1.0;

// Used to control how fast efficiency increases with each cast
const EFFICIENCY_INCREASE_RATE: f64 = 15.0;

// Used to control how fast energy is lost passively over time. Is a fraction of total spell energy.
const ENERGY_LOSE_RATE: f64 = 0.05;

// Used to determin how Transparent the default spell is. 0 = fully transparent, 1 = opaque
const SPELL_TRANSPARENCY: f32 = 0.9;

const RADIUS_UPDATE_RATE: usize = 7;

const DEFAULT_DENSITY: f64 = 1.0;
const DEFAULT_DENSITY_RANGE: f64 = 0.5;

#[derive(Serialize, Deserialize)]
struct CustomColor {
    r: f32,
    g: f32,
    b: f32
}

impl CustomColor {
    pub fn into_spell_color(self) -> Color {
        Color { r: self.r, g: self.g, b: self.b, a: SPELL_TRANSPARENCY }
    }
}

const DEFAULT_COLOR: CustomColor = CustomColor { r: 1.0, g: 1.0, b: 1.0 };

#[derive(Deserialize, Serialize, Clone)]
pub struct ComponentCatalogue {
    pub component_catalogue: HashMap<u64, Vec<Vec<u64>>>
}

impl ComponentCatalogue {
    fn new() -> Self {
        ComponentCatalogue { component_catalogue: HashMap::new() }
    }
}

struct MyExtension;

#[gdextension]
unsafe impl ExtensionLibrary for MyExtension {}

enum ReturnType {
    Float,
    Boolean,
    None
}

static COMPONENT_0_ARGS: &[u64] = &[1, 1, 1];
static COMPONENT_1_ARGS: &[u64] = &[1];
static COMPONENT_2_ARGS: &[u64] = &[];

lazy_static! {
    // Component_bytecode -> (function, parameter types represented by u64, return type of the function for if statements)
    // The u64 type conversion goes as follows: 1 = f64, 2 = bool
    static ref COMPONENT_TO_FUNCTION_MAP: HashMap<u64, (fn(&mut Spell, &[u64], bool) -> Option<Vec<u64>>, &'static[u64], ReturnType)> = {
        let mut component_map = HashMap::new();
        // Utility:
        component_map.insert(0, (component_functions::give_velocity as fn(&mut Spell, &[u64], bool) -> Option<Vec<u64>>, COMPONENT_0_ARGS, ReturnType::None));
        component_map.insert(1, (component_functions::take_form as fn(&mut Spell, &[u64], bool) -> Option<Vec<u64>>, COMPONENT_1_ARGS, ReturnType::None));
        component_map.insert(2, (component_functions::undo_form as fn(&mut Spell, &[u64], bool) -> Option<Vec<u64>>, COMPONENT_2_ARGS, ReturnType::None));

        // Logic:
        component_map.insert(1000, (component_functions::moving as fn(&mut Spell, &[u64], bool) -> Option<Vec<u64>>, COMPONENT_1_ARGS, ReturnType::Boolean));
        component_map.insert(1001, (component_functions::get_time as fn(&mut Spell, &[u64], bool) -> Option<Vec<u64>>, COMPONENT_2_ARGS, ReturnType::Float));

        // Power:
        // None

        return component_map
    };
}

struct Process {
    counter: usize,
    frequency: usize,
    instructions: Vec<u64>
}

impl Process {
    fn new(frequency: usize, instructions: Vec<u64>) -> Self {
        Process { counter: 0, frequency, instructions}
    }

    fn increment(&mut self) {
        self.counter = (self.counter + 1) % self.frequency
    }

    fn should_run(&self) -> bool {
        self.counter == 0
    }
}

#[derive(GodotClass)]
#[class(base=Area3D)]
struct Spell {
    base: Base<Area3D>,
    energy: f64,
    color: Color,
    counter: usize,
    density: f64,
    density_range: f64, // TODO: Allow players to set their own density within their density range
    energy_lose_rate: f64,
    form_set: bool,
    config: Config,
    velocity: Vector3,
    time: Option<Gd<Time>>,
    start_time: Option<u64>,
    component_catalogue: ComponentCatalogue,
    check_component_return_value: bool,
    ready_instructions: Vec<u64>,
    process_instructions: Vec<Process>,
    component_efficiency_levels: HashMap<u64, f64>
}

#[godot_api]
impl IArea3D for Spell {
    fn init(base: Base<Area3D>) -> Self {
        Self {
            base,
            energy: 0.0,
            color: DEFAULT_COLOR.into_spell_color(),
            counter: 0,
            density: DEFAULT_DENSITY,
            density_range: DEFAULT_DENSITY_RANGE,
            energy_lose_rate: ENERGY_LOSE_RATE,
            form_set: false,
            config: Config::get_config().unwrap_or_else(|error| {
                godot_warn!("{}", error);
                Config::default()
            }),
            velocity: Vector3::new(0.0, 0.0, 0.0),
            time: None,
            start_time: None,
            component_catalogue: ComponentCatalogue::new(),
            check_component_return_value: true,
            // Instructions are in u64, to represent f64 convert it to bits with f64::to_bits()
            ready_instructions: Vec::new(),
            process_instructions: Vec::new(),
            component_efficiency_levels: HashMap::new()
        }
    }

    fn ready(&mut self) {
        // Starting time
        self.time = Some(Time::singleton());
        if let Some(ref time) = self.time {
            self.start_time = Some(time.get_ticks_msec());
        } else {
            panic!("Time not available")
        }

        if self.energy <= 0.0 {
            self.free_spell();
        }

        // Creating visual representation of spell in godot
        let mut collision_shape = CollisionShape3D::new_alloc();
        collision_shape.set_name("spell_collision_shape".into_godot());
        let mut shape = SphereShape3D::new_gd();
        shape.set_name("spell_sphere_shape".into_godot());
        let radius = self.get_radius();
        shape.set_radius(radius);
        collision_shape.set_shape(shape.upcast::<Shape3D>());
        self.base_mut().add_child(collision_shape.upcast::<Node>());
        let mut csg_sphere = CsgSphere3D::new_alloc();
        csg_sphere.set_name("spell_csg_sphere".into_godot());
        csg_sphere.set_radial_segments(20);
        csg_sphere.set_rings(18);
        csg_sphere.set_radius(radius);
        let mut csg_material = StandardMaterial3D::new_gd();

        // Player defined material properties
        csg_material.set_albedo(self.color);

        // Constant material properties
        csg_material.set_transparency(Transparency::ALPHA); // Transparency type
        csg_material.set_feature(Feature::EMISSION, true); // Allows spell to emit light
        csg_material.set_emission(self.color); // Chooses what light to emit
        csg_sphere.set_material(csg_material);
        self.base_mut().add_child(csg_sphere.upcast::<Node>());

        let spell_result = {
            let instructions = std::mem::take(&mut self.ready_instructions);
            let result = self.spell_virtual_machine(&instructions);
            self.ready_instructions = instructions;
            result
        };

        // Handle instructions, throws error if it doesn't have enough energy to cast a component
        match spell_result {
            Ok(()) => {},
            Err(_) => self.free_spell()
        }

        // Check if spell should be deleted due to lack of energy
        if self.energy < ENERGY_CONSIDERATION_LEVEL {
            self.free_spell();
        }
    }

    fn physics_process(&mut self, delta: f64) {
        // Handle velocity
        let f32_delta: f32 = delta as f32;
        let previous_position = self.base_mut().get_position();
        let new_position = previous_position + Vector3 {x: self.velocity.x * f32_delta, y: self.velocity.y * f32_delta, z: self.velocity.z * f32_delta};
        self.base_mut().set_position(new_position);

        {
        let mut instructions = std::mem::take(&mut self.process_instructions);

        for process in instructions.iter_mut() {
            // Handle instructions, frees the spell if it fails

            process.increment();

            if !process.should_run() { continue };

            match self.spell_virtual_machine(&process.instructions) {
                Ok(()) => {},
                Err(_) => self.free_spell()
            }

            // Check if spell should be deleted due to lack of energy
            if self.energy < ENERGY_CONSIDERATION_LEVEL {
                self.free_spell();
            }
        }

        self.process_instructions = instructions;
        }

        // Handle energy lose
        self.energy = self.energy - self.energy * self.energy_lose_rate * delta;

        if !self.form_set && self.counter == 0 {
            // Radius changing of collision shape
            let radius = self.get_radius();

            let collsion_shape = self.base_mut().get_node_as::<CollisionShape3D>("spell_collision_shape");
            let shape = collsion_shape.get_shape().unwrap();
            let mut sphere = shape.cast::<SphereShape3D>();
            sphere.set_radius(radius);

            // Changing radius of csg sphere
            let mut csg_sphere = self.base_mut().get_node_as::<CsgSphere3D>("spell_csg_sphere");
            csg_sphere.set_radius(radius);
        }

        self.counter = (self.counter + 1) % RADIUS_UPDATE_RATE;

        // Check if spell should be deleted due to lack of energy
        if self.energy < ENERGY_CONSIDERATION_LEVEL {
            self.free_spell();
        }
    }
}


impl Spell {
    fn spell_virtual_machine(&mut self, instructions: &[u64]) -> Result<(), &'static str> {
        let mut instructions_iter = instructions.iter();
        while let Some(&bits) = instructions_iter.next() {
            match bits {
                0 => {}, // 0 = end of scope, if reached naturely, move on
                103 => { // 103 = component
                    let _ = self.execute_component(&mut instructions_iter);
                },
                400 => { // 400 = if statement
                    let mut rpn_stack: Vec<u64> = vec![];
                    while let Some(&if_bits) = instructions_iter.next() {
                        match if_bits {
                            0 => break,
                            100..=101 => rpn_stack.push(if_bits), // true and false
                            102 => rpn_stack.extend(vec![102, *instructions_iter.next().expect("Expected following value")]), // if 102, next bits are a number literal
                            103 => { // Component
                                rpn_stack.extend(self.execute_component(&mut instructions_iter)?)
                            }
                            200 => { // And statement
                                let bool_two = rpn_stack.pop().expect("Expected value to compare");
                                let bool_one = rpn_stack.pop().expect("Expected value to compare");
                                rpn_stack.push(boolean_logic::and(bool_one, bool_two).unwrap_or_else(|err| panic!("{}", err)));
                            },
                            201 => { // Or statement
                                let bool_two = rpn_stack.pop().expect("Expected value to compare");
                                let bool_one = rpn_stack.pop().expect("Expected value to compare");
                                rpn_stack.push(boolean_logic::or(bool_one, bool_two).unwrap_or_else(|err| panic!("{}", err)));
                            },
                            202 => { // Not statement
                                let bool_one = rpn_stack.pop().expect("Expected value to compare");
                                rpn_stack.push(boolean_logic::not(bool_one).unwrap_or_else(|err| panic!("{}", err)));
                            },
                            203 => { // Xor statement
                                let bool_two = rpn_stack.pop().expect("Expected value to compare");
                                let bool_one = rpn_stack.pop().expect("Expected value to compare");
                                rpn_stack.push(boolean_logic::xor(bool_one, bool_two).unwrap_or_else(|err| panic!("{}", err)));
                            },
                            300 => { // equals
                                let argument_two = rpn_stack.pop().expect("Expected value to compare");
                                let opcode_or_bool = rpn_stack.pop().expect("Expected value to compare");
                                if opcode_or_bool == 102 {
                                    let argument_one = f64::from_bits(rpn_stack.pop().expect("Expected value to compare"));
                                    let _ = rpn_stack.pop().expect("Expected number literal opcode");
                                    if argument_one == f64::from_bits(argument_two) {
                                        rpn_stack.push(100);
                                    } else {
                                        rpn_stack.push(101);
                                    }
                                } else {
                                    if opcode_or_bool == argument_two {
                                        rpn_stack.push(100);
                                    } else {
                                        rpn_stack.push(101);
                                    }
                                }
                            },
                            301 => { // greater than
                                let argument_two = f64::from_bits(rpn_stack.pop().expect("Expected value to compare"));
                                let _ = rpn_stack.pop().expect("Expected number literal opcode");
                                let argument_one = f64::from_bits(rpn_stack.pop().expect("Expected value to compare"));
                                let _ = rpn_stack.pop().expect("Expected number literal opcode");
                                if argument_one > argument_two {
                                    rpn_stack.push(100);
                                } else {
                                    rpn_stack.push(101);
                                }
                            },
                            302 => { // lesser than
                                let argument_two = f64::from_bits(rpn_stack.pop().expect("Expected value to compare"));
                                let _ = rpn_stack.pop().expect("Expected number literal opcode");
                                let argument_one = f64::from_bits(rpn_stack.pop().expect("Expected value to compare"));
                                let _ = rpn_stack.pop().expect("Expected number literal opcode");
                                if argument_one < argument_two {
                                    rpn_stack.push(100);
                                } else {
                                    rpn_stack.push(101);
                                }
                            },
                            600 => { // multiply
                                let argument_two = f64::from_bits(rpn_stack.pop().expect("Expected value to compare"));
                                let _ = rpn_stack.pop().expect("Expected number literal opcode");
                                let argument_one = f64::from_bits(rpn_stack.pop().expect("Expected value to compare"));
                                let _ = rpn_stack.pop().expect("Expected number literal opcode");
                                rpn_stack.extend(vec![102, f64::to_bits(argument_one * argument_two)]);
                            }
                            601 => { // divide
                                let argument_two = f64::from_bits(rpn_stack.pop().expect("Expected value to compare"));
                                let _ = rpn_stack.pop().expect("Expected number literal opcode");
                                let argument_one = f64::from_bits(rpn_stack.pop().expect("Expected value to compare"));
                                let _ = rpn_stack.pop().expect("Expected number literal opcode");
                                rpn_stack.extend(vec![102, f64::to_bits(argument_one / argument_two)]);
                            }
                            602 => { // add
                                let argument_two = f64::from_bits(rpn_stack.pop().expect("Expected value to compare"));
                                let _ = rpn_stack.pop().expect("Expected number literal opcode");
                                let argument_one = f64::from_bits(rpn_stack.pop().expect("Expected value to compare"));
                                let _ = rpn_stack.pop().expect("Expected number literal opcode");
                                rpn_stack.extend(vec![102, f64::to_bits(argument_one + argument_two)]);
                            }
                            603 => { // subtract
                                let argument_two = f64::from_bits(rpn_stack.pop().expect("Expected value to compare"));
                                let _ = rpn_stack.pop().expect("Expected number literal opcode");
                                let argument_one = f64::from_bits(rpn_stack.pop().expect("Expected value to compare"));
                                let _ = rpn_stack.pop().expect("Expected number literal opcode");
                                rpn_stack.extend(vec![102, f64::to_bits(argument_one - argument_two)]);
                            }
                            604 => { // power
                                let argument_two = f64::from_bits(rpn_stack.pop().expect("Expected value to compare"));
                                let _ = rpn_stack.pop().expect("Expected number literal opcode");
                                let argument_one = f64::from_bits(rpn_stack.pop().expect("Expected value to compare"));
                                let _ = rpn_stack.pop().expect("Expected number literal opcode");
                                rpn_stack.extend(vec![102, f64::to_bits(argument_one.powf(argument_two))]);
                            }
                            _ => panic!("Opcode doesn't exist")
                        }
                    }
                    match rpn_stack.pop().expect("Expected final bool") {
                        100 => {}, // if true, execute by going back into normal loop
                        101 => { // if false, skip to the end of scope
                            let mut skip_amount: usize = 1;
                            while let Some(&skipping_bits) = instructions_iter.next() {
                                match skipping_bits {
                                    0 => skip_amount -= 1, // If end of scope
                                    102 => _ = instructions_iter.next(), // Ignores number literals
                                    103 => {
                                        self.skip_component(&mut instructions_iter);
                                    }
                                    400 => skip_amount += 2, // Ignore next two end of scopes because if statements have two end of scopes
                                    _ => {}
                                }
                                if skip_amount == 0 {
                                    break;
                                }
                            }
                        }
                        _ => panic!("Expected bool")
                    };
                },
                _ => panic!("Not valid opcode")
            }
        }
        return Ok(())
    }

    fn skip_component<'a>(&mut self, instructions_iter: &mut impl Iterator<Item = &'a u64>) {
        let component_code = instructions_iter.next().expect("Expected component");
        let number_of_component_parameters = Spell::get_number_of_component_parameters(component_code);
        for _ in 0..number_of_component_parameters {
            let parameter = *instructions_iter.next().expect("Expected parameter");
            match parameter {
                100..=101 => {},
                102 => _ = *instructions_iter.next().expect("Expected number after number literal opcode"),
                103 => _ = self.execute_component(instructions_iter),
                _ => panic!("Invalid parameter skipped")
            };
        }
    }

    fn execute_component<'a>(&mut self, instructions_iter: &mut impl Iterator<Item = &'a u64>) -> Result<Vec<u64>, &'static str> {
        let component_code = instructions_iter.next().expect("Expected component");
        let number_of_component_parameters = Spell::get_number_of_component_parameters(component_code);
        let mut parameters: Vec<u64> = Vec::new();
        for parameter_number in 0..number_of_component_parameters {
            let parameter = *instructions_iter.next().expect("Expected parameter");
            match parameter {
                100..=101 => parameters.push(parameter),
                102 => {
                    parameters.push(parameter);
                    parameters.push(*instructions_iter.next().expect("Expected number after number literal opcode"));
                },
                103 => {
                    let component_return = self.execute_component(instructions_iter)?;
                    // Checks if component return is an allowed parameter as it can't be known at compile time
                    if self.check_component_return_value {
                        let allowed_parameters_list: &Vec<Vec<u64>> = self.component_catalogue.component_catalogue.get(&component_code.to_godot()).ok_or("Component isn't in component catalogue")?;
                        Spell::check_if_parameter_allowed(&component_return, &allowed_parameters_list[parameter_number])?;
                    }
                    parameters.extend(component_return);
                },
                _ => panic!("Invalid parameter")
            }
        }

        return self.call_component(component_code, parameters)
    }

    fn free_spell(&mut self) {
        self.base_mut().queue_free();
    }

    fn call_component(&mut self, component_code: &u64, parameters: Vec<u64>) -> Result<Vec<u64>, &'static str> {

        // Removes number literal opcodes
        let mut compressed_parameters: Vec<u64> = Vec::new();
        let mut parameter_iter = parameters.iter();
        while let Some(parameter) = parameter_iter.next() {
            match parameter {
                102 => compressed_parameters.push(*parameter_iter.next().expect("Expected parameter after number literal opcode")),
                100..=101 => compressed_parameters.push(*parameter),
                _ => panic!("Invalid parameter: isn't float or bool")
            }
        }

        // Getting component cast count
        if let Some((function, _, _)) = COMPONENT_TO_FUNCTION_MAP.get(&component_code) {
            let mut component_efficiency_level = self.component_efficiency_levels.entry(*component_code).or_insert(1.0).clone();

            // Getting energy required
            if let Some(base_energy_bits) = function(self, &compressed_parameters, false) {
                let base_energy = f64::from_bits(*base_energy_bits.first().expect("Expected energy useage return"));
                // Getting efficiency from component_efficiency_level
                let efficiency = component_efficiency_level / (component_efficiency_level + EFFICIENCY_INCREASE_RATE);
                let energy_needed = base_energy / efficiency;
                if self.energy >= energy_needed {
                    self.energy -= energy_needed;

                    // Updating component cast count
                    let efficiency_increase = base_energy;
                    component_efficiency_level += efficiency_increase;
                    self.component_efficiency_levels.insert(*component_code, component_efficiency_level);

                    // Emit signal to say component has been cast
                    self.emit_component_cast(*component_code, efficiency_increase);

                    if let Some(value) = function(self, &compressed_parameters, true) {
                        return Ok(value)
                    } else {
                        return Ok(Vec::new())
                    }
                } else {
                    return Err("Not enough energy")
                }
            } else {
                panic!("Function should return base_energy when should_execute is false")
            }
        } else {
            panic!("Component does not exist")
        }
    }

    fn emit_component_cast(&mut self, component_code: u64, efficiency_increase: f64) {
        self.base_mut().emit_signal("component_cast".into(), &[Variant::from(component_code), Variant::from(efficiency_increase)]);
    }

    fn get_radius(&self) -> f32 {
        ((3.0 * self.get_volume()) / (4.0 * PI)).powf(1.0 / 3.0)
    }

    fn get_volume(&self) -> f32 {
        (self.energy / self.density) as f32
    }

    fn get_number_of_component_parameters(component_code: &u64) -> usize {
        if let Some((_, number_of_parameters, _)) = COMPONENT_TO_FUNCTION_MAP.get(&component_code) {
            return number_of_parameters.len()
        } else {
            panic!("Component doesn't exist")
        }
    }

    fn set_form(&mut self, form_code: u64) {
        if self.form_set {
            self.undo_form();
        }
        let form_config = self.config.forms.get(&form_code).expect("Expected form code to map to a form");

        let scene: Gd<PackedScene> = load(&form_config.path);

        self.form_set = true;
        let mut csg_sphere: Gd<CsgSphere3D> = self.base_mut().get_node_as("spell_csg_sphere".into_godot());
        csg_sphere.set_visible(false);
        let mut instantiated_scene = scene.instantiate().expect("Expected to be able to create scene");
        instantiated_scene.set_name("form".into_godot());
        self.base_mut().add_child(instantiated_scene);
    }

    fn undo_form(&mut self) {
        if self.form_set == false {
            return
        }
        self.form_set = false;
        let form: Gd<Node> = self.base_mut().get_node_as("form".into_godot());
        form.free();
        let mut csg_sphere: Gd<CsgSphere3D> = self.base_mut().get_node_as("spell_csg_sphere".into_godot());
        csg_sphere.set_visible(true);
    }

    fn check_if_parameter_allowed(parameter: &Vec<u64>, allowed_values: &Vec<u64>) -> Result<(), &'static str> {
        let mut allowed_iter = allowed_values.iter();
        match parameter[0] {
            100 => {
                while let Some(&value) = allowed_iter.next() {
                    if value == 100 || value == 104 {
                        return Ok(())
                    }
                }
            },
            101 => {
                while let Some(&value) = allowed_iter.next() {
                    if value == 101 || value == 104 {
                        return Ok(())
                    }
                }
            },
            102 => {
                while let Some(&value) = allowed_iter.next() {
                    if value == 104 {
                        return Ok(())
                    }
                    let start_float_range = match value {
                        102 => f64::from_bits(*allowed_iter.next().expect("Expected value after number literal")),
                        _ => return Err("Invalid type: Expected float")
                    };
                    let stop_float_range = match allowed_iter.next().expect("Expected range of numbers") {
                        102 => f64::from_bits(*allowed_iter.next().expect("Expected value after number literal")),
                        _ => return Err("Invalid type: Expected float")
                    };
                    let range = start_float_range..=stop_float_range;
                    if range.contains(&f64::from_bits(parameter[1])) {
                        return Ok(())
                    }
                }
            },
            _ => return Err("Invalid parameter type")
        };
        return Err("Parameter not allowed")
    }

    /// Checks if the magical entity has access to the component and can cast it with the given parameters. Doesn't check the return of components that are parameters.
    fn check_allowed_to_cast_component<'a>(instructions_iter: &mut impl Iterator<Item = &'a u64>, component_catalogue: &ComponentCatalogue) -> Result<(), &'static str> {
        let component_code = *instructions_iter.next().expect("Expected component code"); // Get component num to work out how many parameters to skip
        let number_of_component_parameters = Spell::get_number_of_component_parameters(&component_code);
        let allowed_parameters_list: &Vec<Vec<u64>> = component_catalogue.component_catalogue.get(&component_code.to_godot()).ok_or("Component isn't in component catalogue")?;

        for index in 0..number_of_component_parameters {
            let parameter = match *instructions_iter.next().expect("Expected parameter") {
                100 => vec![100],
                101 => vec![101],
                102 => vec![102, *instructions_iter.next().expect("Expected parameter")],
                103 => {
                    _ = instructions_iter.next();
                    continue
                },
                _ => panic!("Invalid parameter")
            };
            Spell::check_if_parameter_allowed(&parameter, &allowed_parameters_list[index])?;
        }
        return Ok(())
    }

    fn internal_check_allowed_to_cast(instructions: Vec<u64>, component_catalogue: &ComponentCatalogue) -> Result<(), &'static str> {
        let mut instructions_iter = instructions.iter();
        let mut section: Option<u64> = None;
        while let Some(&bits) = instructions_iter.next() {
            if section.is_some_and(|x| x == 502) && !(500..=599).contains(&bits)  { // ignore all checks in metadata section
                continue;
            }
            match bits {
                102 => _ = instructions_iter.next(),
<<<<<<< HEAD
                103 => _ = Spell::check_allowed_to_cast_component(&mut instructions_iter)?,
                500..=599 => {
                    section = Some(bits)
                }
=======
                103 => _ = Spell::check_allowed_to_cast_component(&mut instructions_iter, &component_catalogue)?,
>>>>>>> 1271f1c0
                _ => {}
            }
        }
        return Ok(())
    }

    fn add_component_to_component_catalogue(component_code: u64, parameter_restrictions: Vec<Vec<&str>>, component_catalogue: &mut ComponentCatalogue) {
        let mut parsed_parameter_restrictions: Vec<Vec<u64>> = Vec::new();
        let mut index = 0;
        for parameter_allowed_values in parameter_restrictions {
            parsed_parameter_restrictions.push(Vec::new());
            for allowed_value in parameter_allowed_values {
                match allowed_value {
                    "ANY" => {
                        parsed_parameter_restrictions[index].push(104);
                        break;
                    },
                    "true" => parsed_parameter_restrictions[index].push(100),
                    "false" => parsed_parameter_restrictions[index].push(101),
                    something => {
                        if let Ok(number) = something.parse::<f64>() {
                            parsed_parameter_restrictions[index].extend(vec![102, f64::to_bits(number), 102, f64::to_bits(number)]);
                        } else if something.contains('-') {
                            let numbers: Vec<&str> = something.split('-').collect();
                            if let (Ok(start_range), Ok(stop_range)) = (numbers[0].trim().parse::<f64>(), numbers[1].trim().parse::<f64>()) {
                                parsed_parameter_restrictions[index].extend(vec![102, f64::to_bits(start_range), 102, f64::to_bits(stop_range)]);
                            } else {
                                panic!("Couldn't parse range")
                            }
                        }
                    }
                }
            }
            index += 1;
        }

        component_catalogue.component_catalogue.insert(component_code, parsed_parameter_restrictions);
    }

    /// Gives a spell instance its instructions, used to avoid json translation
    fn internal_set_instructions(&mut self, instructions: Vec<u64>) {
        let mut section_instructions: Vec<u64> = Vec::new();
        let mut last_section: u64 = 0;
        let mut instructions_iter = instructions.iter();
        while let Some(&instruction) = instructions_iter.next() {
            match instruction {
                102 => { // Number literal
                    section_instructions.push(instruction);
                    let something = *instructions_iter.next().expect("Expected number after literal opcode");
                    section_instructions.push(something);
                },
                500..=501 => { // Section opcodes
                    match last_section {
                        0 => {},
                        500 => self.ready_instructions = section_instructions.clone(),
                        501 => {
                            section_instructions.remove(0);
                            self.process_instructions.push(Process::new(f64::from_bits(section_instructions.remove(0)) as usize, section_instructions.clone()))
                        },
                        502 => {
                            self.set_meta_data(section_instructions.clone())
                        },
                        _ => panic!("Invalid section")
                    }

                    section_instructions.clear();
                    last_section = instruction;
                },
                _ => section_instructions.push(instruction)
            }
        }

        // match the end section
        match last_section {
            0 => {},
            500 => self.ready_instructions = section_instructions.clone(),
            501 => {
                section_instructions.remove(0);
                self.process_instructions.push(Process::new(f64::from_bits(section_instructions.remove(0)) as usize, section_instructions.clone()))
            },
            502 => {
                self.set_meta_data(section_instructions.clone())
            },
            _ => panic!("Invalid section")
        }
    }

<<<<<<< HEAD
    fn set_meta_data(&mut self, attributes: Vec<u64>) {
        let mut codes = attributes.into_iter();
        while let Some(code) = codes.next() {
            match code {
                0 => { // Set colour
                    match match vec![codes.next(), codes.next(), codes.next()].into_iter().collect::<Option<Vec<u64>>>(){ // Transpose vec of option into option of vec
                        Some(colour_vector) => colour_vector,
                        None => panic!("Invalid data: There should be three color values")
                    }.into_iter()
                    .map(|x| f64::from_bits(x) as f32)
                    .collect::<Vec<f32>>()[..] {
                        [red, green, blue] => self.color = Color{r: red, g: green, b: blue, a: SPELL_TRANSPARENCY},
                        _ => panic!("Failed to parse colors")
                    }
                },
                _ => {}
            }
        }
    }

    fn translate_instructions(instructions_json: GString) -> Vec<u64> {
=======
    fn translate_instructions(instructions_json: &GString) -> Vec<u64> {
>>>>>>> 1271f1c0
        let instructions_string = instructions_json.to_string();
        serde_json::from_str(&instructions_string).expect("Couldn't parse json instructions")
    }

    fn internal_set_efficiency_levels(&mut self, efficiency_levels: HashMap<u64, f64>) {
        self.component_efficiency_levels = efficiency_levels;
    }
}

#[godot_api]
impl Spell {
    /// Checks instructions against the component catalogue to see if the player is allowed to cast all components in the spell and with the parameters entered.
    #[func]
    fn check_allowed_to_cast(instructions_json: GString, component_catalogue_path: GString) -> Dictionary {
        let component_catalogue: ComponentCatalogue = godot_json_saver::from_path(&component_catalogue_path.to_string()).unwrap();
        let (allowed_to_cast, denial_reason) = match Spell::internal_check_allowed_to_cast(Spell::translate_instructions(&instructions_json), &component_catalogue) {
            Ok(_) => (true, ""),
            Err(error_message) => (false, error_message)
        };
        return dict! {"allowed_to_cast": allowed_to_cast, "denial_reason": denial_reason}
    }

    #[func]
    fn add_component(&mut self, component: GString) {
        let component_code = get_component_num(&component.to_string()).expect("Component doesn't exist");
        let number_of_parameters = Spell::get_number_of_component_parameters(&component_code);
        let mut parameter_restrictions: Vec<Vec<&str>> = Vec::new();
        for _ in 0..number_of_parameters {
            parameter_restrictions.push(vec!["ANY"]);
        }
        Spell::add_component_to_component_catalogue(component_code, parameter_restrictions, &mut self.component_catalogue);
    }

    #[func]
    fn add_restricted_component(&mut self, component: GString, parameter_restrictions: GString) {
        let component_code = get_component_num(&component.to_string()).expect("Component doesn't exist");
        let string_parameter_restrictions = parameter_restrictions.to_string();
        let parameter_restrictions: Vec<Vec<&str>> = serde_json::from_str(&string_parameter_restrictions).expect("Couldn't parse JSON");
        Spell::add_component_to_component_catalogue(component_code, parameter_restrictions, &mut self.component_catalogue);
    }

    #[func]
    fn set_efficiency_levels(&mut self, efficiency_levels_bytecode_json: GString) {
        let json_string = efficiency_levels_bytecode_json.to_string();

        match serde_json::from_str(&json_string) {
            Ok(Value::Object(efficiency_levels_object)) => {
                let mut temp_hashmap: HashMap<u64, f64> = HashMap::new();
                for (key, value) in efficiency_levels_object {
                    if let (Ok(parsed_key), Some(parsed_value)) = (key.parse::<u64>(), value.as_f64()) {
                        temp_hashmap.insert(parsed_key, parsed_value);
                    }
                }
                self.component_efficiency_levels = temp_hashmap;
            },
            Ok(_) => panic!("Invalid Json: Must be object"),
            Err(_) => panic!("Invalid Json: Incorrect format")
        }
    }

    #[func]
    fn get_bytecode_efficiency_levels(efficiency_levels_json: GString) -> GString {
        let json_string = efficiency_levels_json.to_string();

        match serde_json::from_str(&json_string) {
            Ok(Value::Object(efficiency_levels_object)) => {
                let mut return_hashmap: HashMap<u64, f64> = HashMap::new();
                for (key, value) in efficiency_levels_object {
                    if let (Some(parsed_key), Some(parsed_value)) = (get_component_num(&key), value.as_f64()) {
                        return_hashmap.insert(parsed_key, parsed_value);
                    }
                }
                let json_object: Value = json!(return_hashmap);
                GString::from(json_object.to_string())
            },
            Ok(_) => panic!("Invalid Json: Must be object"),
            Err(_) => panic!("Invalid Json: Incorrect format")
        }
    }

    /// Takes instructions in the format of a json list which can be obtained from the output of the method `get_bytecode_instructions`. The instructions are called once the spell is put in the scene tree
    #[func]
    fn set_instructions(&mut self, instructions_json: GString) {
        self.internal_set_instructions(Spell::translate_instructions(&instructions_json));
    }

    /// Takes in spell instructions in string format and returns a dictionary containing `instructions` (a json list), `successful` (a boolean) and `error_message` (a string)
    #[func]
    fn get_bytecode_instructions(instructions_json: GString) -> Dictionary {
        // Returns a dictionary of the instructions and successful
        let (instructions, successful, error_message) = match parse_spell(&instructions_json.to_string()) {
            Ok(succesful_instructions) => (succesful_instructions, true, GString::new()),
            Err(error) => (Vec::new(), false, GString::from(error))
        };
        return dict!{"instructions": GString::from(serde_json::to_string(&instructions).expect("Failed to parse instructions into json")), "successful": successful, "error_message": error_message}
    }

    #[func]
    fn set_check_component_return_value(&mut self, boolean: bool) {
        self.check_component_return_value = boolean;
    }

    #[func]
    fn get_check_component_return_value(&self) -> bool {
        self.check_component_return_value
    }

    #[func]
    fn set_energy(&mut self, energy: f64) {
        self.energy = energy;
    }

    #[func]
    fn get_energy(&self) -> f64 {
        self.energy
    }

    /// The parameter `energy_lose_rate` is a fraction of the total energy of the spell, not a constant amount and should range between 0 and 1
    #[func]
    fn set_energy_lose_rate(&mut self, energy_lose_rate: f64) {
        self.energy_lose_rate = energy_lose_rate;
    }

    #[func]
    fn get_energy_lose_rate(&self) -> f64 {
        self.energy_lose_rate
    }

    /// Requires Color(r, g, b) where r, g and b are floats ranging from 0 to 1
    #[func]
    fn set_color(&mut self, color: Color) {
        self.color = Color::from_rgba(color.r, color.g, color.b, SPELL_TRANSPARENCY);
    }

    #[func]
    fn get_color(&self) -> Color {
        Color::from_rgb(self.color.r as f32, self.color.g as f32, self.color.b as f32)
    }

    /// Once `connect_player()` is called, whenever a component is cast, the provided node's `update_component_efficiency` method will be called
    #[func]
    fn connect_player(&mut self, player: Gd<Node>) {
        let update_function = player.callable("update_component_efficiency");
        self.base_mut().connect("component_cast".into(), update_function);
    }

    #[signal]
    fn component_cast(component_code: u64, efficiency_increase: f64);
}

mod boolean_logic {
    pub fn and(first: u64, second: u64) -> Result<u64, &'static str> {
        // 100 = true, 101 = false
        match (first, second) {
            (100, 100) => Ok(100),
            (100, 101) => Ok(101),
            (101, 100) => Ok(101),
            (101, 101) => Ok(101),
            _ => Err("Boolean logic can only compare booleans")
        }
    }

    pub fn or(first: u64, second: u64) -> Result<u64, &'static str> {
        // 100 = true, 101 = false
        match (first, second) {
            (100, 100) => Ok(100),
            (100, 101) => Ok(100),
            (101, 100) => Ok(100),
            (101, 101) => Ok(101),
            _ => Err("Boolean logic can only compare booleans")
        }
    }

    pub fn xor(first: u64, second: u64) -> Result<u64, &'static str> {
        // 100 = true, 101 = false
        match (first, second) {
            (100, 100) => Ok(101),
            (100, 101) => Ok(100),
            (101, 100) => Ok(100),
            (101, 101) => Ok(101),
            _ => Err("Boolean logic can only compare booleans")
        }
    }

    pub fn not(first: u64) -> Result<u64, &'static str> {
        // 100 = true, 101 = false
        match first {
            100 => Ok(101),
            101 => Ok(100),
            _ => Err("Not can only be used on booleans")
        }
    }
}<|MERGE_RESOLUTION|>--- conflicted
+++ resolved
@@ -650,14 +650,10 @@
             }
             match bits {
                 102 => _ = instructions_iter.next(),
-<<<<<<< HEAD
-                103 => _ = Spell::check_allowed_to_cast_component(&mut instructions_iter)?,
+                103 => _ = Spell::check_allowed_to_cast_component(&mut instructions_iter, &component_catalogue)?,
                 500..=599 => {
                     section = Some(bits)
-                }
-=======
-                103 => _ = Spell::check_allowed_to_cast_component(&mut instructions_iter, &component_catalogue)?,
->>>>>>> 1271f1c0
+                },
                 _ => {}
             }
         }
@@ -745,7 +741,6 @@
         }
     }
 
-<<<<<<< HEAD
     fn set_meta_data(&mut self, attributes: Vec<u64>) {
         let mut codes = attributes.into_iter();
         while let Some(code) = codes.next() {
@@ -766,10 +761,7 @@
         }
     }
 
-    fn translate_instructions(instructions_json: GString) -> Vec<u64> {
-=======
     fn translate_instructions(instructions_json: &GString) -> Vec<u64> {
->>>>>>> 1271f1c0
         let instructions_string = instructions_json.to_string();
         serde_json::from_str(&instructions_string).expect("Couldn't parse json instructions")
     }
